--- conflicted
+++ resolved
@@ -74,11 +74,6 @@
 AC_ARG_WITH(CGNS-include,
     	AS_HELP_STRING([--with-CGNS-include[=ARG]], [CGNS include directory, ARG = path to cgnslib.h]),
 	[with_CGNS_include=$withval], [with_CGNS_include="no"])
-<<<<<<< HEAD
-AC_ARG_WITH(HDF5-dir,
-    	AS_HELP_STRING([--with-HDF5-dir[=ARG]], [HDF5 install directory, ARG = path to include/ and lib/]),
-	[with_HDF5_dir=$withval], [with_HDF5_dir="no"])
-=======
 
 AC_ARG_WITH(HDF5-lib,
 AS_HELP_STRING([--with-HDF5-lib[=ARG]], [HDF5 library directory, ARG = path to libhdf5.a]),
@@ -101,7 +96,6 @@
 AS_HELP_STRING([--with-ZLIB-include[=ARG]], [ZLIB include directory, ARG = path to zlib.h]),
 [with_ZLIB_include=$withval], [with_ZLIB_include="no"])
 
->>>>>>> 5fbb08b9
 AC_ARG_WITH(Mutationpp-lib,
    	AS_HELP_STRING([--with-Mutationpp-lib[=ARG]], [Mutation++ library directory, ARG = path to libmutation++.dylib]),
 	[with_Mutationpp_lib=$withval], [with_Mutationpp_lib="no"])
@@ -199,60 +193,6 @@
 
 ##########################
 
-# check for lib
-HDF5lib=libhdf5.a
-HDF5header=hdf5.h
-HDF5lib_hl=libhdf5_hl.a
-HDF5header_hl=hdf5_hl.h
-
-have_HDF5="no"
-
-if test "$with_HDF5_dir" != "no"
-then
-  	AC_CHECK_FILE([$with_HDF5_dir/lib/$HDF5lib],[have_HDF5="yes"],[have_HDF5="no"])
-	if test "$have_HDF5" == "no"
-	then
-		AC_MSG_ERROR([HDF5 requested but library file not found.])
-	fi
-  	AC_CHECK_FILE([$with_HDF5_dir/lib/$HDF5lib_hl],[have_HDF5="yes"],[have_HDF5="no"])
-	if test "$have_HDF5" == "no"
-	then
-		AC_MSG_ERROR([HDF5_HL requested but library file not found.])
-	fi
-fi
-
-# check for header
-if test "$have_HDF5" != "no"
-then
-	if test "$with_HDF5_dir" != "no"
-	then
-		AC_CHECK_FILE([$with_HDF5_dir/include/$HDF5header],[have_HDF5='yes'],[have_HDF5='no'])
-		if test "$have_HDF5" == "no"
-		then
-			AC_MSG_ERROR([HDF5 requested but header file not found.])
-		fi
-		AC_CHECK_FILE([$with_HDF5_dir/include/$HDF5header_hl],[have_HDF5='yes'],[have_HDF5='no'])
-		if test "$have_HDF5" == "no"
-		then
-			AC_MSG_ERROR([HDF5_HL requested but header file not found.])
-		fi
-	else
-		have_HDF5="no"
-	fi
-fi
-
-if test "$have_HDF5" != "no"
-then
-  	AM_CONDITIONAL(BUILD_HDF5,true)
-	HDF5_CXX="-DHAVE_HDF5 -I"$with_HDF5_dir/include""
-	HDF5_LD=""$with_HDF5_dir/lib"/$HDF5lib_hl "$with_HDF5_dir/lib"/$HDF5lib -ldl -lz -lpthread -lm"
-else
-	AM_CONDITIONAL(BUILD_HDF5,false)
-	HDF5_CXX=
-	HDF5_LD=
-fi
-AC_SUBST([HDF5_CXX])
-AC_SUBST([HDF5_LD])
 
 ##########################
 
@@ -309,6 +249,7 @@
 
 # check for lib
 HDF5lib=libhdf5.a
+HDF5lib_hl=libhdf5_hl.a
 HDF5header=hdf5.h
 have_HDF5="no"
 
@@ -340,7 +281,8 @@
 then
 AM_CONDITIONAL(BUILD_HDF5,true)
 HDF5_CXX="-DHAVE_HDF5 -I"$with_HDF5_include""
-HDF5_LD="$with_HDF5_lib"/$HDF5lib
+HDF5_LD="$with_HDF5_lib"/$HDF5lib_hl
+HDF5_LD+=" $with_HDF5_lib"/$HDF5lib
 else
 AM_CONDITIONAL(BUILD_HDF5,false)
 HDF5_CXX=
@@ -686,15 +628,6 @@
     Preprocessor flags:   ${CPPFLAGS}
     Compiler flags:       ${CXXFLAGS}
     Linker flags:         ${LDFLAGS}
-<<<<<<< HEAD
-    HDF5 support:         $have_HDF5
-    HDF5 includes:        $HDF5_CXX
-    HDF5 libs:            $HDF5_LD
-    CGNS support:         $have_CGNS
-    CGNS includes:        $CGNS_CXX
-    CGNS libs:            $CGNS_LD
-=======
->>>>>>> 5fbb08b9
     MPI support:          $have_MPI
     Metis support:        $enablemetis
     Parmetis support:     $enableparmetis
