--- conflicted
+++ resolved
@@ -3090,15 +3090,6 @@
 
   implicit = (config->GetKind_TimeIntScheme_Flow() == EULER_IMPLICIT);
 
-<<<<<<< HEAD
-  PrimVar_i = new double [nDim+3];
-  PrimVar_j = new double [nDim+3];
-  Mean_PrimVar = new double [nDim+3];
-  
-  Mean_GradPrimVar = new double* [nDim+1];
-  for (iVar = 0; iVar < nDim+1; iVar++)
-    Mean_GradPrimVar[iVar] = new double [nDim];
-=======
 	PrimVar_i = new su2double [nDim+3];
 	PrimVar_j = new su2double [nDim+3];
 	Mean_PrimVar = new su2double [nDim+3];
@@ -3106,7 +3097,6 @@
 	Mean_GradPrimVar = new su2double* [nDim+1];
 	for (iVar = 0; iVar < nDim+1; iVar++)
 		Mean_GradPrimVar[iVar] = new su2double [nDim];
->>>>>>> 5fbb08b9
   
 }
 
