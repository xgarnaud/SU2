--- conflicted
+++ resolved
@@ -67,8 +67,6 @@
 ___bin_SU2_DEF_LDADD += @HDF5_LD@
 # endif
 
-<<<<<<< HEAD
-=======
 # if BUILD_SZIP
 ___bin_SU2_DEF_CXXFLAGS += @SZIP_CXX@
 ___bin_SU2_DEF_LDADD += @SZIP_LD@
@@ -79,7 +77,6 @@
 ___bin_SU2_DEF_LDADD += @ZLIB_LD@
 # endif
 
->>>>>>> 5fbb08b9
 # if BUILD_MUTATIONPP
 ___bin_SU2_DEF_CXXFLAGS += @MUTATIONPP_CXX@
 ___bin_SU2_DEF_LDADD += @MUTATIONPP_LD@
