--- conflicted
+++ resolved
@@ -726,9 +726,7 @@
   Gust_Begin_Loc;             /*!< \brief Location at which the gust begins. */
   long Visualize_CV; /*!< \brief Node number for the CV to be visualized */
   bool ExtraOutput;
-<<<<<<< HEAD
   bool Wall_Functions; /*!< \brief Use wall functions with the turbulence model */
-=======
   bool DeadLoad; /*!< Application of dead loads to the FE analysis */
     double Newmark_alpha,			/*!< \brief Parameter alpha for Newmark method. */
       Newmark_delta;				/*!< \brief Parameter delta for Newmark method. */
@@ -737,7 +735,6 @@
     double Ramp_Time;			/*!< \brief Time until the maximum load is applied. */
     double Static_Time;			/*!< \brief Time while the structure is not loaded in FSI applications. */
     unsigned short Pred_Order;  /*!< \brief Order of the predictor for FSI applications. */
->>>>>>> d1bfabc3
   unsigned long Nonphys_Points, /*!< \brief Current number of non-physical points in the solution. */
   Nonphys_Reconstr;      /*!< \brief Current number of non-physical reconstructions for 2nd-order upwinding. */
   bool ParMETIS;      /*!< \brief Boolean for activating ParMETIS mode (while testing). */
